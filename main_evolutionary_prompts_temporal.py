--- conflicted
+++ resolved
@@ -359,12 +359,8 @@
             temperature=args.temp,
             max_images=args.max_images,
         )
-<<<<<<< HEAD
-        new_prompt=strip_formatting(new_prompt)
-=======
 
         new_prompt = strip_formatting(new_prompt)
->>>>>>> a4e0945d
         print(f"[Iteration {i}] Gemma suggested => '{new_prompt}'")
 
         # Log the prompt file and text to wandb
